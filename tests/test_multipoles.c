--- conflicted
+++ resolved
@@ -442,9 +442,6 @@
                 );
 
                 weak_assert(
-<<<<<<< HEAD
-                    approx_equal(y_expected, y_obtained),
-=======
                     approx_equal_const_epsilon(y_expected, y_obtained),
                     &error_flag
                 );
@@ -557,7 +554,6 @@
                         5e-4,
                         1e-14
                     ),
->>>>>>> a6ecc648
                     &error_flag
                 );
             }
@@ -587,19 +583,12 @@
     struct coffe_background_t bg;
     coffe_background_init(&par, &bg);
 
-<<<<<<< HEAD
-    struct coffe_integrals_t integrals[10];
-    par.flatsky_lensing_lensing = 1;
-    coffe_integrals_init(&par, &bg, integrals);
-    par.flatsky_lensing_lensing = 0;
-=======
     struct coffe_integral_array_t integrals;
     par.flatsky_lensing_lensing = 1;
     par.flatsky_density_lensing = 1;
     coffe_integrals_init(&par, &bg, &integrals);
     par.flatsky_lensing_lensing = 0;
     par.flatsky_density_lensing = 0;
->>>>>>> a6ecc648
 
     const int error_flag = coffe_test_multipoles(&par, &bg, &integrals);
 
